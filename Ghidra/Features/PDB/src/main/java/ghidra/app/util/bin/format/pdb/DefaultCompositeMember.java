/* ###
 * IP: GHIDRA
 *
 * Licensed under the Apache License, Version 2.0 (the "License");
 * you may not use this file except in compliance with the License.
 * You may obtain a copy of the License at
 * 
 *      http://www.apache.org/licenses/LICENSE-2.0
 * 
 * Unless required by applicable law or agreed to in writing, software
 * distributed under the License is distributed on an "AS IS" BASIS,
 * WITHOUT WARRANTIES OR CONDITIONS OF ANY KIND, either express or implied.
 * See the License for the specific language governing permissions and
 * limitations under the License.
 */
package ghidra.app.util.bin.format.pdb;

import java.util.*;
import java.util.function.Consumer;

import ghidra.program.model.data.*;
import ghidra.util.InvalidNameException;
import ghidra.util.Msg;
import ghidra.util.datastruct.RangeMap;
import ghidra.util.exception.*;
import ghidra.util.task.TaskMonitor;

/**
 * <code>CompositeMember</code> provides the ability to process PDB data-type records and 
 * incrementally build-up composite structure and union data-types from a flattened offset-based 
 * list of members which may include embedded anonymous composite members.  Composite members 
 * correspond to either hard predefined data-types, or structure/union containers whose members
 * are added and refined incrementally.  
 * <p>
 * Container members are characterized by a null data-type name, zero length, and will be 
 * identified as either a structure or union. 
 */
class DefaultCompositeMember extends CompositeMember {

	private static int MAX_CONSTRUCTION_DEPTH = 20;

	private DataTypeManager dataTypeManager;
	private Consumer<String> errorConsumer;

	private DefaultCompositeMember parent; // parent container (null if this is root container)

	private boolean isClass; // true for root container which corresponds to class structure

	private String memberName; // null if this is a root container
	private String memberDataTypeName; // null if this is a container
	private int memberOffset; // member offset relative to start of parent container
	private MemberType memberType; // type of member (e.g., STRUCTURE, UNION, MEMBER)
	private int memberLength; // container members have 0 length (rely on memberDataType)

	private DataType memberDataType;
	private boolean memberIsZeroLengthArray;
	private BitFieldGroupCompositeMember bitFieldGroup;

	// Structure container data
	private Map<Integer, CompositeMember> structureMemberOffsetMap;
	private RangeMap structureMemberRangeMap;

	// Union container data
	private List<CompositeMember> unionMemberList;

	private static long nextTemporaryValue;

	private static synchronized String allocateTemporaryContainerName(String type) {
		return "_tmp_" + type + nextTemporaryValue++;
	}

	/**
	 * Construct the outermost root container member for a new composite data-type.
	 * @param isClass true if container corresponds to a Class structure, else false
	 * @param editComposite composite to be built-up (must have program's datatype manager)
	 * @param errorConsumer error consumer (may be null)
	 * @throws CancelledException if task is cancelled
	 */
	private DefaultCompositeMember(boolean isClass, Composite editComposite,
			Consumer<String> errorConsumer) throws CancelledException {
		this.isClass = isClass;
		memberDataType = editComposite;
		memberOffset = -1;
		this.dataTypeManager = editComposite.getDataTypeManager();
		this.errorConsumer = errorConsumer;
		initializeContainer();
	}

	/**
	 * Construct a new composite member from a PDB data-type member record.
	 * @param member PDB member record
	 * @param dataTypeManager program's datatype manager
	 * @param errorConsumer error consumer (may be null)
	 * @param monitor task monitor
	 * @throws CancelledException if task is cancelled
	 * @throws DataTypeDependencyException if datatype dependency cannot be resolved
	 */
	private DefaultCompositeMember(PdbMember member, DataTypeManager dataTypeManager,
			Consumer<String> errorConsumer, TaskMonitor monitor)
			throws DataTypeDependencyException, CancelledException {

		memberName = member.memberName;
		memberDataTypeName = member.memberDataTypeName;
		memberOffset = member.memberOffset;
		memberType = MemberType.MEMBER;
		memberLength = 0; // n/a for regular members
		this.dataTypeManager = dataTypeManager;

		WrappedDataType wrappedDataType = member.getDataType();
		if (wrappedDataType == null) {
			throw new DataTypeDependencyException(
				"Failed to resolve datatype " + memberDataTypeName + " " + memberName);
		}
		memberDataType = wrappedDataType.getDataType().clone(dataTypeManager);
		memberIsZeroLengthArray = wrappedDataType.isZeroLengthArray();
	}

	/**
	 * Construct a new composite member by cloning an existing member.
	 * This is intended for use when establishing nested anonymous unions and structures.
	 * @param member composite member to be cloned
	 */
	private DefaultCompositeMember(DefaultCompositeMember member) {
		memberName = member.memberName;
		memberDataTypeName = member.memberDataTypeName;
		memberDataType = member.memberDataType;
		memberIsZeroLengthArray = member.memberIsZeroLengthArray;
		memberOffset = member.memberOffset;
		memberType = member.memberType;
		memberLength = member.memberLength;
		errorConsumer = member.errorConsumer;
		dataTypeManager = member.dataTypeManager;
		structureMemberOffsetMap = member.structureMemberOffsetMap;
		structureMemberRangeMap = member.structureMemberRangeMap;
		unionMemberList = member.unionMemberList;
	}

	/**
	 * Construct a filler/padding bitfield member
	 * @param componentOffset member offset within parent
	 * @param baseDataType bitfield base datatype
	 * @param bitSize bitfield size in bits
	 * @param bitOffsetWithinBaseType offset of bitfield within base type 
	 * @throws InvalidDataTypeException
	 */
	private DefaultCompositeMember(int componentOffset, DataType baseDataType, int bitSize,
			int bitOffsetWithinBaseType) throws InvalidDataTypeException {
		memberName = "padding";
		memberDataType = new PdbBitField(baseDataType, bitSize, bitOffsetWithinBaseType);
		memberIsZeroLengthArray = false;
		memberOffset = componentOffset;
		memberType = MemberType.MEMBER;
		memberLength = baseDataType.getLength();
		dataTypeManager = baseDataType.getDataTypeManager();
	}

	@Override
	DefaultCompositeMember getParent() {
		return parent;
	}

	@Override
	void setParent(DefaultCompositeMember newParent) {
		parent = newParent;
	}

	/**
	 * Get member name to be used within parent composite definition
	 * @return member name or null if this is root container
	 */
	private String getName() {
		return memberName;
	}

	/**
	 * Get the data type name associated with this member.  Anonymous inner composite
	 * types will utilize a generated named based upon its parent type name and the
	 * offset at which it occurs within its parent.
	 * @return data type name associated with this member
	 */
	private String getDataTypeName() {
		return memberDataType != null ? memberDataType.getName() : memberDataTypeName;
	}

	/**
	 * Get the data type associated with this member.  Container members data-type
	 * may continue to transform as additional members are added.
	 * @return data type associated with this member.
	 */
	DataType getDataType() {
		return memberDataType;
	}

	private void updateContainerNameAndCategoryPath(String typeMnemonic) {
		if (parent == null || !isContainer()) {
			return; // only non-root container may be renamed
		}
		String baseName = parent.getDataTypeName();
		String oldMemberName = memberName;
		String name = "_" + typeMnemonic + "_";
		if (parent.isUnionContainer()) {
			try {
				name += parent.getOrdinal(oldMemberName);
			}
			catch (NotFoundException e) {
				Msg.error(this, "Failed to rename anonymous compsite: " + getDataTypeName());
			}
		}
		else {
			name += memberOffset;
		}
		try {
			memberDataType.setName(baseName + name);
			memberDataType.setCategoryPath(parent.getChildCategoryPath());

			memberName = name;
			parent.memberNameChanged(oldMemberName, memberName);
		}
		catch (InvalidNameException | DuplicateNameException e) {
			// exceptions are unexpected 
			throw new AssertException(e);
		}
	}

	private void transformLastMemberIntoFlexArray(CompositeMember lastMember) {
		if (!(lastMember instanceof DefaultCompositeMember)) {
			return;
		}
		DefaultCompositeMember m = (DefaultCompositeMember) lastMember;
		if (m.memberIsZeroLengthArray) {
			// transform last member into flexible array
			Structure struct = (Structure) memberDataType;
			Array array = (Array) m.getDataType();
			struct.setFlexibleArrayComponent(array.getDataType(), m.getName(), null);
			struct.delete(struct.getNumComponents() - 1);
		}
	}

	@Override
	void finalizeDataType(int preferredSize) {
		if (!isContainer()) {
			return;
		}
		if (isStructureContainer()) {
			updateContainerNameAndCategoryPath("s");
			CompositeMember lastMember = null;
			for (CompositeMember member : structureMemberOffsetMap.values()) {
				member.finalizeDataType(0);
				lastMember = member;
			}
			transformLastMemberIntoFlexArray(lastMember);

			// remove trailing fat caused by use of insert operations
			adjustSize(preferredSize);
		}
		else if (isUnionContainer()) {
			updateContainerNameAndCategoryPath("u");
			for (CompositeMember member : unionMemberList) {
				member.finalizeDataType(0);
			}
		}
		alignComposite(preferredSize);
	}

	/**
	 * Adjust unaligned structure following member reconstruction.
	 * @param preferredSize preferred size
	 */
	private void adjustSize(int preferredSize) {
		if (!isStructureContainer()) {
			return;
		}
		Structure struct = (Structure) getDataType();

<<<<<<< HEAD
=======
		if (struct.isNotYetDefined() && preferredSize > 0) {
			// handle special case of empty structure
			struct.growStructure(preferredSize);
			return;
		}

>>>>>>> 191d50fb
		if (struct.getLength() < preferredSize) {
			struct.growStructure(preferredSize - struct.getLength());
			return;
		}

		DataTypeComponent dtc = struct.getComponentAt(preferredSize);
		if (dtc == null) {
			return;
		}

		int startOrdinal = dtc.getOrdinal();
		if (dtc.getOffset() != preferredSize) {
			++startOrdinal;
		}

		for (int i = struct.getNumComponents() - 1; i >= startOrdinal; i--) {
			DataTypeComponent comp = struct.getComponent(i);
			if (comp.getDataType() != DataType.DEFAULT) {
				break;
			}
			struct.delete(i);
		}
	}

	/**
	 * Align container composite data type if possible.  
	 * @param preferredSize preferred size of composite if known, else <= 0 if unknown
	 */
	private void alignComposite(int preferredSize) {

<<<<<<< HEAD
		Composite copy = (Composite) memberDataType.copy(dataTypeManager);

		int pack = 0;
		copy.setPackingValue(pack);

=======
		// don't attempt to align empty composite - don't complain
		if (isStructureContainer()) {
			if (structureMemberOffsetMap.isEmpty()) {
				return;
			}
		}
		else if (unionMemberList.isEmpty()) {
			return;
		}

		Composite composite = (Composite) memberDataType;
		Composite copy = (Composite) composite.copy(dataTypeManager);

		int pack = 0;
		copy.setPackingValue(pack);

>>>>>>> 191d50fb
		boolean alignOK = isGoodAlignment(copy, preferredSize);
		if (!alignOK) {
			pack = 1;
			copy.setPackingValue(pack);
			alignOK = isGoodAlignment(copy, preferredSize);
		}
		if (alignOK) {
<<<<<<< HEAD
			((Composite) memberDataType).setPackingValue(pack);
=======
			composite.setPackingValue(pack);
>>>>>>> 191d50fb
		}
		else if (errorConsumer != null && !isClass) { // don't complain about Class structs which always fail
			String anonymousStr = parent != null ? " anonymous " : "";
			errorConsumer.accept("PDB " + anonymousStr + memberType +
<<<<<<< HEAD
				" reconstruction failed to align " + memberDataType.getPathName());
=======
				" reconstruction failed to align " + composite.getPathName());
>>>>>>> 191d50fb
		}
	}

	private boolean isGoodAlignment(Composite testCompsosite, int preferredSize) {
		boolean alignOK = true;
		if (preferredSize > 0 && testCompsosite.getNumComponents() != 0) {
			alignOK = (testCompsosite.getLength() == preferredSize);
		}

		if (alignOK && isStructureContainer()) {
			// verify that components did not move
			Structure struct = (Structure) memberDataType;
			DataTypeComponent[] unalignedComponents = struct.getDefinedComponents();
			int index = 0;
			for (DataTypeComponent dtc : testCompsosite.getComponents()) {
				DataTypeComponent unalignedDtc = unalignedComponents[index++];
				if (!isComponentUnchanged(dtc, unalignedDtc)) {
					alignOK = false;
					break;
				}
			}
		}
		return alignOK;
	}

	private boolean isComponentUnchanged(DataTypeComponent dtc, DataTypeComponent unalignedDtc) {
		if (unalignedDtc.getOffset() != dtc.getOffset() ||
			unalignedDtc.getLength() != dtc.getLength() ||
			unalignedDtc.isBitFieldComponent() != dtc.isBitFieldComponent()) {
			return false;
		}
		if (dtc.isBitFieldComponent()) {
			// both components are bit fields
			BitFieldDataType bitfieldDt = (BitFieldDataType) dtc.getDataType();
			BitFieldDataType unalignedBitfieldDt = (BitFieldDataType) unalignedDtc.getDataType();
			if (bitfieldDt.getBitOffset() != unalignedBitfieldDt.getBitOffset() ||
				bitfieldDt.getBitSize() != unalignedBitfieldDt.getBitSize()) {
				return false;
			}
		}
		return true;
	}

	@Override
	int getOffset() {
		return memberOffset;
	}

	@Override
	void setOffset(int offset) {
		memberOffset = offset;
	}

	@Override
	int getLength() {
		if (memberDataType instanceof BitFieldDataType) {
			BitFieldDataType bitfield = (BitFieldDataType) memberDataType;
			return bitfield.getBaseTypeSize();
		}
		return memberDataType != null ? memberDataType.getLength() : memberLength;
	}

	private void initializeContainer() {
		if (!(memberDataType instanceof Composite)) {
			throw new AssertException("Root must resolve to a composite type");
		}
		if (memberDataType instanceof Structure) {
			memberType = MemberType.STRUCTURE;
			structureMemberOffsetMap = new TreeMap<>();
			structureMemberRangeMap = new RangeMap(-1);
			unionMemberList = null;
		}
		else {
			if (isClass) {
				throw new AssertException();
			}
			memberType = MemberType.UNION;
			unionMemberList = new ArrayList<>();
			structureMemberOffsetMap = null;
			structureMemberRangeMap = null;
		}
		memberLength = 0; // compositeMemberLength is preserved
	}

	/**
	 * Determine if this member is a container
	 * @return true if container, else false
	 */
	@Override
	boolean isContainer() {
		return memberType != MemberType.MEMBER; // memberDataTypeName == null;
	}

	/**
	 * Determine if this member is a union container
	 * @return true if union container, else false
	 */
	@Override
	boolean isUnionContainer() {
		return unionMemberList != null;
	}

	/**
	 * Determine if this member is a structure container
	 * @return true if structure container, else false
	 */
	@Override
	boolean isStructureContainer() {
		return structureMemberOffsetMap != null;
	}

	@Override
	boolean isBitFieldMember() {
		return memberDataType instanceof PdbBitField;
	}

	@Override
	boolean isSingleBitFieldMember() {
		return isBitFieldMember() && bitFieldGroup == null;
	}

	private int getDepth() {
		int depth = 0;
		DefaultCompositeMember p = parent;
		while (p != null) {
			p = p.parent;
			++depth;
		}
		return depth;
	}

	@Override
	public String toString() {
		String type;
		if (isUnionContainer()) {
			type = "Union";
		}
		else if (isStructureContainer()) {
			type = "Structure";
		}
		else if (isBitFieldMember()) {
			type = memberDataType.toString();
		}
		else {
			type = memberDataTypeName;
		}
		return "[CompositeMember: " + memberOffset + " " + memberName + " " + type + "]";
	}

	/**
	 * <code>DataTypeResolver</code> provides the ability to resolve a member's data-type 
	 * at the time of construction.
	 */
	interface DataTypeResolver {
		/**
		 * Find the specified member's data type
		 * @param member composite member to be resolved
		 * @return data-type which corresponds to the specified member's data-type name or null
		 * if unable to resolve.
		 * @throws CancelledException if operation cancelled
		 */
		WrappedDataType findDataType(DefaultCompositeMember member) throws CancelledException;

		/**
		 * Callback to resolve and finalize composite definition.  The caller may return immediately 
		 * if composite as previously been resolved as reflected by the composite datatype. 
		 * This callback is necessary to ensure that the composite alignment has been 
		 * established prior to finalizing the compsoite currently being resolved.
		 * @param memberDefinition member definition object
		 * @param composite composite member datatype which corresponds to the specified
		 * memberDefinition.
		 * @param monitor task monitor
		 * @throws CancelledException
		 */
		void resolveComposite(PdbMember compositeDefinition, Composite composite,
				TaskMonitor monitor) throws CancelledException;
	}

	/**
	 * Attempt to add a child member to this composite hierarchy
	 * @param child PDB data-type member record
	 * @param monitor task monitor
	 * @return true if child data type resolved and it was successfully added to composite hierarchy,
	 * false if unable to resolve member's data-type or other error occurred.
	 * NOTE: there may be complex hierarchies not yet handled.
	 * @throws CancelledException if operation cancelled
	 * @throws DataTypeDependencyException if child's datatype can not be resolved.  
	 * It may be possible to skip and continue with next child.
	 */
	private boolean addMember(PdbMember child, TaskMonitor monitor)
			throws CancelledException, DataTypeDependencyException {

		if (!isContainer()) {
			throw new AssertException("addMember only permitted on root members");
		}
		if (!(memberDataType instanceof Composite)) {
			throw new AssertException();
		}
		return addMember(
			new DefaultCompositeMember(child, dataTypeManager, errorConsumer, monitor));
	}

	private CategoryPath getChildCategoryPath() {
		return new CategoryPath(memberDataType.getCategoryPath(), getDataTypeName());
	}

	private String getOutermostDataTypeName() {
		if (parent != null) {
			return parent.getOutermostDataTypeName();
		}
		return getDataTypeName();
	}

	private boolean transformIntoUnionContainer() {

		if (parent == null) {
			throw new AssertException();
		}

		if (getDepth() >= MAX_CONSTRUCTION_DEPTH) {
			Msg.error(this, "PDB composite reconstruction exceeded maximum allowed depth: " +
				getOutermostDataTypeName());
			return false;
		}

		// Remove siblings from parent whose offsets are greater
		List<CompositeMember> elderSiblings = kidnapElderSiblingsFromParentStructure();

		DefaultCompositeMember memberCopy = new DefaultCompositeMember(this);
		memberCopy.memberOffset = 0;

		CategoryPath tempCategoryPath = parent.getDataType().getCategoryPath();
		String tempName = allocateTemporaryContainerName("union");

		Union nestedUnion = new UnionDataType(tempCategoryPath, tempName, dataTypeManager);

		nestedUnion.add(memberDataType, memberName, null);

		String oldName = memberName;
		memberName = tempName;
		memberDataType = nestedUnion;
		memberIsZeroLengthArray = false;
		memberDataTypeName = null; // signifies a container
		initializeContainer();

		unionMemberList.add(memberCopy);
		memberCopy.parent = this;

		if (!elderSiblings.isEmpty()) {
			if (!memberCopy.transformIntoStructureContainer()) {
				return false;
			}
			for (CompositeMember sibling : elderSiblings) {
				sibling.setOffset(sibling.getOffset() - memberOffset);
				if (!sibling.addToStructure(memberCopy)) {
					return false;
				}
			}
		}

		if (parent != null) {
			parent.memberChanged(oldName, this);
		}

		return true;
	}

	@Override
	boolean addToStructure(DefaultCompositeMember structure) {
		return structure.addStructureMember(this);
	}

	boolean transformIntoStructureContainer() {

		if (parent == null) {
			throw new AssertException();
		}

		if (getDepth() >= MAX_CONSTRUCTION_DEPTH) {
			Msg.error(this, "PDB composite reconstruction exceeded maximum allowed depth: " +
				getOutermostDataTypeName());
			return false;
		}

		DefaultCompositeMember memberCopy = new DefaultCompositeMember(this);
		memberCopy.memberOffset = 0;

		CategoryPath tempCategoryPath = parent.getDataType().getCategoryPath();
		String tempName = allocateTemporaryContainerName("struct");

		Structure nestedStructure =
			new StructureDataType(tempCategoryPath, tempName, 0, dataTypeManager);

		String oldName = memberName;
		DataType oldDataType = memberDataType;
		String comment = getStructureMemberComment();

		DefaultCompositeMember deferredBitFieldMember = null;
		if (oldDataType instanceof PdbBitField) {
			PdbBitField bitfieldDt = (PdbBitField) oldDataType;
			try {
				int bitOffset = bitfieldDt.getBitOffsetWithinBase();
				DefaultCompositeMember padding = getPaddingBitField(null, memberCopy);
				if (padding != null) {
					deferredBitFieldMember = memberCopy;
					memberCopy = padding;
					bitfieldDt = (PdbBitField) memberCopy.memberDataType;
					bitOffset = bitfieldDt.getBitOffsetWithinBase();
				}
				else if (bitOffset < 0) {
					// TODO: assumes little-endian, add support for big-endian
					bitOffset = 0;
				}
				insertMinimalStructureBitfield(nestedStructure, 0, memberCopy.memberName,
					bitfieldDt, null);
			}
			catch (InvalidDataTypeException e) {
				Msg.error(this, "PDB failed to add bitfield: " + e.getMessage());
				return false;
			}
		}
		else {
			nestedStructure.insertAtOffset(0, oldDataType, oldDataType.getLength(), oldName,
				comment);
		}

		memberName = tempName;
		memberDataType = nestedStructure;
		memberIsZeroLengthArray = false;
		memberDataTypeName = null; // signifies a container
		initializeContainer();

		structureMemberRangeMap.paintRange(0, memberCopy.getLength() - 1, 0);
		structureMemberOffsetMap.put(0, memberCopy);

		memberCopy.setParent(this);

		if (parent != null) {
			parent.memberChanged(oldName, this);
		}

		if (deferredBitFieldMember != null) {
			return addStructureMember(deferredBitFieldMember);
		}
		return true;
	}

	private String getStructureMemberComment() {
		if (memberIsZeroLengthArray) {
			return "warning: zero length array forced to have one element";
		}
		return null;
	}

	/**
	 * Insert a structure bitfield without creating additional undefined padding
	 * components (i.e., keep to minimal storage size).
	 * @param struct structure
	 * @param memberOffset byte offset within structure
	 * @param memberName member name
	 * @param bitfieldDt bitfield datatype with minimal storage
	 * @param comment member comment
	 * @return newly inserted structure bitfield component
	 */
	private static DataTypeComponent insertMinimalStructureBitfield(Structure struct,
			int memberOffset, String memberName, PdbBitField bitfieldDt, String comment) {
		try {
			int baseOffsetAdjustment = bitfieldDt.getBitOffsetWithinBase() / 8;
			return struct.insertBitFieldAt(memberOffset + baseOffsetAdjustment,
				bitfieldDt.getStorageSize(), bitfieldDt.getBitOffset(),
				bitfieldDt.getBaseDataType(), bitfieldDt.getDeclaredBitSize(), memberName, comment);
		}
		catch (InvalidDataTypeException e) {
			throw new RuntimeException(e); // unexpected
		}
	}

	private boolean isRelatedBitField(int conflictOffset, DefaultCompositeMember newMember) {
		if (!isContainer()) {
			throw new AssertException();
		}
		if (conflictOffset < 0 || !newMember.isBitFieldMember()) {
			return false;
		}

		CompositeMember conflictMember = structureMemberOffsetMap.get(conflictOffset);
		return isRelatedBitField(conflictMember, newMember);
	}

	private boolean isRelatedBitField(CompositeMember existingMember,
			DefaultCompositeMember newMember) {

		if (!newMember.isBitFieldMember()) {
			return false;
		}

		if (existingMember == null) {
			return false;
		}

		if (isUnionContainer() && existingMember.isStructureContainer()) {
			DefaultCompositeMember structureMember = (DefaultCompositeMember) existingMember;
			return structureMember.isRelatedBitField(newMember.getOffset(), newMember);
		}

		if (!existingMember.isBitFieldMember() ||
			existingMember.getOffset() != newMember.getOffset() ||
			existingMember.getLength() != newMember.getLength()) {
			return false;
		}

		// Assume grouped bit-fields are added sequentially
		// Unioned bit-fields can not be reliably differentiated from those contained
		// within a structure

		Composite composite = (Composite) memberDataType;
		DataTypeComponent component = composite.getComponent(composite.getNumComponents() - 1);
//		if (component.getOffset() != newMember.getOffset()) {
//			return false; // unexpected
//		}

		DataType dataType = component.getDataType();
		if (!(dataType instanceof BitFieldDataType) && !(dataType == DataType.DEFAULT)) {
			return false;
		}

		PdbBitField newBitField = (PdbBitField) newMember.getDataType();

		// NOTE: assumes little-endian bitfield packing
		// TODO: Add support for big-endian

		int consumed;
		if (existingMember instanceof BitFieldGroupCompositeMember) {
			consumed = ((BitFieldGroupCompositeMember) existingMember).getConsumedBits();
		}
		else {
			DefaultCompositeMember m = (DefaultCompositeMember) existingMember;
			BitFieldDataType conflictBitField = (BitFieldDataType) m.memberDataType;
			consumed = conflictBitField.getBitOffset() + conflictBitField.getBitSize();
		}

		int relativeBitOffset = 0;
		int bitOffsetWithinBase = newBitField.getBitOffsetWithinBase();
		if (bitOffsetWithinBase >= 0) {
			relativeBitOffset = bitOffsetWithinBase - consumed;
			if (relativeBitOffset < 0) {
				return false; // overlap
			}
		}

		// ensure that bit fields can get packed together
		return (consumed + relativeBitOffset + newBitField.getBitSize()) <= (8 *
			newBitField.getBaseTypeSize());
	}

	private DefaultCompositeMember getPaddingBitField(BitFieldGroupCompositeMember bfGroup,
			DefaultCompositeMember nextBitFieldMember) throws InvalidDataTypeException {

		if (!nextBitFieldMember.isBitFieldMember()) {
			throw new AssertException();
		}

		// NOTE: assumes little-endian bitfield packing
		// TODO: Add support for big-endian

		int nextBitOffset = 0;
		if (bfGroup != null) {
			nextBitOffset = bfGroup.getConsumedBits();
		}

		PdbBitField nextBitfieldDt = (PdbBitField) nextBitFieldMember.getDataType();

		int bitOffsetWithinBase = nextBitfieldDt.getBitOffsetWithinBase();
		if (bitOffsetWithinBase > nextBitOffset) {
			// if bit-offset was specified padding may be required

			int fillerBitSize = bitOffsetWithinBase - nextBitOffset;
			// bitOffset = bitOffset; will need adjustment for big-endian

			return new DefaultCompositeMember(nextBitFieldMember.memberOffset,
				nextBitfieldDt.getBaseDataType(), fillerBitSize, nextBitOffset);
		}
		return null;
	}

	private boolean addStructureMember(DefaultCompositeMember member) {
		try {
			// check for conflict within structure container deferred  
			int conflictOffset = structureMemberRangeMap.getValue(member.memberOffset);
			if (conflictOffset < 0) {

				DefaultCompositeMember deferredBitFieldMember = null;

				if (member.isBitFieldMember()) {

					PdbBitField bitfieldDt = (PdbBitField) member.memberDataType;

					int bitOffset = bitfieldDt.getBitOffsetWithinBase();
					DefaultCompositeMember padding = getPaddingBitField(null, member);
					if (padding != null) {
						deferredBitFieldMember = member;
						member = padding;
						bitfieldDt = (PdbBitField) member.memberDataType;
						bitOffset = bitfieldDt.getBitOffsetWithinBase();
					}
					else if (bitOffset < 0) {
						// TODO: assumes little-endian, add support for big-endian
						bitOffset = 0;
					}
					insertMinimalStructureBitfield((Structure) memberDataType, member.memberOffset,
						member.getName(), bitfieldDt, member.getStructureMemberComment());
				}
				else {
					((Structure) memberDataType).insertAtOffset(member.memberOffset,
						member.memberDataType, member.getLength(), member.memberName,
						member.getStructureMemberComment());
				}

				member.parent = this;
				structureMemberOffsetMap.put(member.memberOffset, member);
				structureMemberRangeMap.paintRange(member.memberOffset,
					member.memberOffset + member.getLength() - 1, member.memberOffset);

				if (deferredBitFieldMember != null) {
					return addStructureMember(deferredBitFieldMember);
				}

				if (parent != null) {
					parent.sizeChanged(this);
				}

				return true;
			}

			CompositeMember conflictMember = structureMemberOffsetMap.get(conflictOffset);

			if (isRelatedBitField(conflictOffset, member)) {

				BitFieldGroupCompositeMember bfGroup;
				if (conflictMember instanceof BitFieldGroupCompositeMember) {
					bfGroup = (BitFieldGroupCompositeMember) conflictMember;
				}
				else {
					bfGroup = new BitFieldGroupCompositeMember();
					bfGroup.addToGroup(conflictMember);
					structureMemberOffsetMap.put(bfGroup.getOffset(), bfGroup);
				}

				DefaultCompositeMember deferredBitFieldMember = null;

				PdbBitField bitfieldDt = (PdbBitField) member.memberDataType;

				int bitOffset = bitfieldDt.getBitOffsetWithinBase();
				DefaultCompositeMember padding = getPaddingBitField(bfGroup, member);
				if (padding != null) {
					deferredBitFieldMember = member;
					member = padding;
					bitfieldDt = (PdbBitField) member.memberDataType;
					bitOffset = bitfieldDt.getBitOffsetWithinBase();
				}
				else if (bitOffset < 0) {
					// TODO: assumes little-endian, add support for big-endian
					bitOffset = bfGroup.getConsumedBits();
				}

				// Error if member and conflict member do not have same offset and type length.
				// This assumes bit-field packing does not mix type size together as does gcc
				bfGroup.addToGroup(member);

				insertMinimalStructureBitfield((Structure) memberDataType, member.memberOffset,
					member.getName(), bitfieldDt, member.getStructureMemberComment());

				member.parent = this;

				if (deferredBitFieldMember != null) {
					return addStructureMember(deferredBitFieldMember);
				}

				return true;
			}

			// adjust this member's offset for addition to container
			member.setOffset(member.getOffset() - conflictMember.getOffset());

			return conflictMember.addMember(member);
		}
		catch (InvalidDataTypeException e) {
			Msg.error(this, "PDB failed to add bitfield: " + e.getMessage());
			return false;
		}
	}

	private boolean addUnionMember(DefaultCompositeMember member) {

		if (member.memberOffset == 0) {

			if (unionMemberList.size() != 0 && member.isBitFieldMember()) {
				CompositeMember lastUnionMember = unionMemberList.get(unionMemberList.size() - 1);
				if (isRelatedBitField(lastUnionMember, member)) {
					if (lastUnionMember.isSingleBitFieldMember() &&
						!((DefaultCompositeMember) lastUnionMember).transformIntoStructureContainer()) {
						return false;
					}
					return lastUnionMember.addMember(member);
				}
			}

			unionMemberList.add(member);
			member.parent = this;
			((Union) memberDataType).add(member.memberDataType, member.memberName, null);
			if (parent != null) {
				parent.sizeChanged(this);
			}
			if (member.memberIsZeroLengthArray && !member.transformIntoStructureContainer()) {
				return false;
			}
			return true;
		}

		// NOTE: It is assumed that offset will always be ascending and not reach back to union
		// members before the last one

		CompositeMember lastUnionMember = unionMemberList.get(unionMemberList.size() - 1);

		if (lastUnionMember.isStructureContainer() &&
			member.memberOffset >= lastUnionMember.getOffset()) {
			DefaultCompositeMember struct = (DefaultCompositeMember) lastUnionMember;
			if (struct.isRelatedBitField(member.memberOffset - lastUnionMember.getOffset(),
				member)) {
				// pack bit-field into member structure with related bit field(s)
				member.memberOffset -= lastUnionMember.getOffset();
				return lastUnionMember.addMember(member);
			}
		}

		if (member.memberOffset >= (lastUnionMember.getOffset() + lastUnionMember.getLength())) {
			// NOTE: Placement is rather speculative - assume structure is required
			// TODO: watch out for nested union
			member.memberOffset -= lastUnionMember.getOffset();
			return lastUnionMember.addMember(member);
		}

		// NOTE: union must be forced into structure transformation
		if (lastUnionMember instanceof DefaultCompositeMember) {
			DefaultCompositeMember m = (DefaultCompositeMember) lastUnionMember;
			if (m.isUnionContainer() && !m.transformIntoStructureContainer()) {
				return false;
			}
		}
		return lastUnionMember.addMember(member);
	}

	private void sizeChanged(DefaultCompositeMember pdbMember) {
		if (structureMemberRangeMap != null) {
			structureMemberRangeMap.paintRange(pdbMember.memberOffset,
				pdbMember.memberOffset + pdbMember.getLength() - 1, pdbMember.memberOffset);
		}
		if (parent != null) {
			parent.sizeChanged(this);
		}
	}

	private void memberChanged(String fieldName, DefaultCompositeMember newMember) {
		if (!newMember.isContainer()) {
			throw new AssertException();
		}
		if (isUnionContainer()) {
			Union union = (Union) memberDataType;
			int count = union.getNumComponents();
			for (int i = 0; i < count; i++) {
				DataTypeComponent component = union.getComponent(i);
				if (fieldName.equals(component.getFieldName())) {
					union.delete(i);
					union.insert(i, newMember.getDataType(), newMember.getLength(),
						newMember.memberName, null);
					break;
				}
			}
		}
		else if (isStructureContainer()) {
			Structure struct = (Structure) memberDataType;
			// TODO: complicated by bitfields
			struct.deleteAtOffset(newMember.getOffset());
			struct.insertAtOffset(newMember.getOffset(), newMember.getDataType(),
				newMember.getLength());
			structureMemberOffsetMap.put(newMember.getOffset(), newMember);
		}
	}

	private void memberNameChanged(String oldFieldName, String newFieldName) {
		if (isContainer()) {
			Composite composite = (Composite) memberDataType;
			int count = composite.getNumComponents();
			for (int i = 0; i < count; i++) {
				DataTypeComponent component = composite.getComponent(i);
				if (oldFieldName.equals(component.getFieldName())) {
					try {
						component.setFieldName(newFieldName);
					}
					catch (DuplicateNameException e) {
						Msg.error(this, "Failed to rename temporary component name: " +
							getDataTypeName() + "." + oldFieldName + " -> " + newFieldName);
					}
					break;
				}
			}
		}
	}

	private int getOrdinal(String fieldName) throws NotFoundException {
		if (!isContainer()) {
			throw new AssertException();
		}
		Composite composite = (Composite) memberDataType;
		int count = composite.getNumComponents();
		for (int i = 0; i < count; i++) {
			DataTypeComponent component = composite.getComponent(i);
			if (fieldName.equals(component.getFieldName())) {
				return i;
			}
		}
		throw new NotFoundException();
	}

	@Override
	boolean addMember(DefaultCompositeMember member) {

		if (member.memberDataType == null || member.memberDataType.getLength() <= 0) {
			Msg.debug(this, "Failed to resolve member datatype for '" + getDataTypeName() + "': " +
				member.getDataTypeName());
			return false;
		}

		if (!isContainer()) {
			if (member.memberOffset != 0) {
				if (!transformIntoStructureContainer()) {
					return false;
				}
			}
			else {
				if (!transformIntoUnionContainer()) {
					return false;
				}
			}
		}

		if (isUnionContainer()) {
			return addUnionMember(member);
		}
		return addStructureMember(member);
	}

	/**
	 * This method facilitates the removal and collection of all siblings of this
	 * member from its parent container.  Only those siblings whose offset is greater 
	 * than this member's offset will be included.  The use of this method is necessary when 
	 * a member sequence has been added to a structure container and it is later decided to 
	 * push this member and its siblings into a new sub-composite.  Before they can be 
	 * added to the new container they must be removed from their current container
	 * using this method.
	 * @return list of sibling structure members removed from parent
	 */
	private List<CompositeMember> kidnapElderSiblingsFromParentStructure() {

		List<CompositeMember> list = new ArrayList<>();
		if (parent == null || !parent.isStructureContainer()) {
			return list;
		}

		Structure parentStruct = (Structure) parent.memberDataType;

		// structureMemberOffsetMap may contain BitFieldGroupCompositeMember which corresponds
		// to multiple components within the actual parent structure so there is not a one-to-one
		// relationship.

		for (int offset : parent.structureMemberOffsetMap.keySet()) {
			CompositeMember m = parent.structureMemberOffsetMap.get(offset);
			if (m.getOffset() >= memberOffset && m != this) {
				list.add(m);
			}
		}

		// must remove sibling bit fields at same offset but must leave
		// first one behind to facilitate subsequent component swap.
		boolean skipIfEqual = true;
		int truncateOrdinal = -1;
		for (DataTypeComponent component : parentStruct.getComponents()) {
			int offset = component.getOffset();
			if (offset >= memberOffset) {
				if (skipIfEqual && offset == memberOffset) {
					skipIfEqual = false;
				}
				else {
					if (truncateOrdinal < 0) {
						truncateOrdinal = component.getOrdinal();
					}
					parent.structureMemberOffsetMap.remove(offset);
				}
			}
		}
		if (truncateOrdinal >= 0) {
			while (parentStruct.getNumComponents() > truncateOrdinal) {
				parentStruct.delete(truncateOrdinal);
			}
		}

		parent.structureMemberRangeMap.paintRange(memberOffset + getLength(), parent.getLength(),
			-1);

		return list;
	}

	/**
	 * Buildup an empty composite by applying datatype composite members.  
	 * Only those children with a kind of "Member" will be processed. 
	 * @param composite empty composite to which members will be added
	 * @param isClass true if composite corresponds to a Class structure, else false
	 * @param preferredCompositeSize preferred size of composite, <= 0 indicates unknown
	 * @param members list of composite members
	 * @param errorConsumer error consumer (may be null)
	 * @param monitor task monitor
	 * @return true if members successfully added to composite
	 * @throws CancelledException if monitor is cancelled
	 */
	static boolean applyDataTypeMembers(Composite composite, boolean isClass,
			int preferredCompositeSize, List<? extends PdbMember> members,
			Consumer<String> errorConsumer, TaskMonitor monitor) throws CancelledException {

		Composite editComposite = composite;

		DefaultCompositeMember rootMember =
			new DefaultCompositeMember(isClass, editComposite, errorConsumer);

		for (PdbMember m : members) {
			monitor.checkCanceled();
			try {
				if (!rootMember.addMember(m, monitor)) {
					return false;
				}
			}
			catch (DataTypeDependencyException e) {
				String message = "Failed to resolve datatype dependency for " +
					composite.getPathName() + ": " + m.getDataTypeName();
				if (errorConsumer != null) {
					errorConsumer.accept(message);
				}
				else {
					Msg.error(DefaultCompositeMember.class, message);
				}
			}
		}

		rootMember.finalizeDataType(preferredCompositeSize);
		return true;
	}

	void setBitFieldGroup(BitFieldGroupCompositeMember group) {
		bitFieldGroup = group;
	}

	private static enum MemberType {

		//@formatter:off
		STRUCTURE, 
		UNION, 
		MEMBER;
		//@formatter:on

	}

}<|MERGE_RESOLUTION|>--- conflicted
+++ resolved
@@ -272,15 +272,12 @@
 		}
 		Structure struct = (Structure) getDataType();
 
-<<<<<<< HEAD
-=======
 		if (struct.isNotYetDefined() && preferredSize > 0) {
 			// handle special case of empty structure
 			struct.growStructure(preferredSize);
 			return;
 		}
 
->>>>>>> 191d50fb
 		if (struct.getLength() < preferredSize) {
 			struct.growStructure(preferredSize - struct.getLength());
 			return;
@@ -311,13 +308,6 @@
 	 */
 	private void alignComposite(int preferredSize) {
 
-<<<<<<< HEAD
-		Composite copy = (Composite) memberDataType.copy(dataTypeManager);
-
-		int pack = 0;
-		copy.setPackingValue(pack);
-
-=======
 		// don't attempt to align empty composite - don't complain
 		if (isStructureContainer()) {
 			if (structureMemberOffsetMap.isEmpty()) {
@@ -334,7 +324,6 @@
 		int pack = 0;
 		copy.setPackingValue(pack);
 
->>>>>>> 191d50fb
 		boolean alignOK = isGoodAlignment(copy, preferredSize);
 		if (!alignOK) {
 			pack = 1;
@@ -342,20 +331,12 @@
 			alignOK = isGoodAlignment(copy, preferredSize);
 		}
 		if (alignOK) {
-<<<<<<< HEAD
-			((Composite) memberDataType).setPackingValue(pack);
-=======
 			composite.setPackingValue(pack);
->>>>>>> 191d50fb
 		}
 		else if (errorConsumer != null && !isClass) { // don't complain about Class structs which always fail
 			String anonymousStr = parent != null ? " anonymous " : "";
 			errorConsumer.accept("PDB " + anonymousStr + memberType +
-<<<<<<< HEAD
-				" reconstruction failed to align " + memberDataType.getPathName());
-=======
 				" reconstruction failed to align " + composite.getPathName());
->>>>>>> 191d50fb
 		}
 	}
 
@@ -503,35 +484,6 @@
 			type = memberDataTypeName;
 		}
 		return "[CompositeMember: " + memberOffset + " " + memberName + " " + type + "]";
-	}
-
-	/**
-	 * <code>DataTypeResolver</code> provides the ability to resolve a member's data-type 
-	 * at the time of construction.
-	 */
-	interface DataTypeResolver {
-		/**
-		 * Find the specified member's data type
-		 * @param member composite member to be resolved
-		 * @return data-type which corresponds to the specified member's data-type name or null
-		 * if unable to resolve.
-		 * @throws CancelledException if operation cancelled
-		 */
-		WrappedDataType findDataType(DefaultCompositeMember member) throws CancelledException;
-
-		/**
-		 * Callback to resolve and finalize composite definition.  The caller may return immediately 
-		 * if composite as previously been resolved as reflected by the composite datatype. 
-		 * This callback is necessary to ensure that the composite alignment has been 
-		 * established prior to finalizing the compsoite currently being resolved.
-		 * @param memberDefinition member definition object
-		 * @param composite composite member datatype which corresponds to the specified
-		 * memberDefinition.
-		 * @param monitor task monitor
-		 * @throws CancelledException
-		 */
-		void resolveComposite(PdbMember compositeDefinition, Composite composite,
-				TaskMonitor monitor) throws CancelledException;
 	}
 
 	/**
